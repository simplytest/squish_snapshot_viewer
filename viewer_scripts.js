--- conflicted
+++ resolved
@@ -706,14 +706,7 @@
             match.node.classList.add('highlight');
         });
         document.getElementById('clearHighlight').style.display = 'block';
-<<<<<<< HEAD
-        filterTree(matchingNodes.map(m => m.node)); 
-
-        // Simulate a click on the smallest node to select it and trigger the overlay
-        smallestNode.node.click();
-=======
         filterTree(matchingNodes); // Call filterTree with the matching nodes
->>>>>>> f332f533
     } else {
         filterTree([]); // If no nodes match, ensure the tree is reset (all visible if checkbox is off)
     }
